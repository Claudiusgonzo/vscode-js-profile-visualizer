const path = require('path');
const fs = require('fs');
const { join } = require('path');
const HtmlWebpackPlugin = require('html-webpack-plugin');

const standalone = process.env.STANDALONE === '1';
const production = process.env.MODE === 'production';

const constants = {};
if (standalone) {
  const constantPrefix = 'VIZ_';
  for (const key of Object.keys(process.env).filter(k => k.startsWith(constantPrefix))) {
    const value = process.env[key];
    const name = key.slice(constantPrefix.length);
    try {
      constants[name] = JSON.parse(fs.readFileSync(value, 'utf-8'));
    } catch {
      constants[name] = JSON.parse(value);
    }
  }
}

module.exports = (dirname, file = 'client') => ({
  mode: production ? 'production' : 'development',
  devtool: production ? false : 'inline-source-map',
<<<<<<< HEAD
  entry: `./src/client/client.tsx`,
=======
  entry: `./src/${file}.tsx`,
>>>>>>> 15ad07a7
  output: {
    jsonpFunction: path.dirname(dirname).replace(/[^a-z]/gi, ''),
    path: path.join(dirname, 'out'),
    filename: `${file}.bundle.js`,
  },
  resolve: {
    extensions: ['.ts', '.tsx', '.js', '.json', '.svg', '.vert', '.frag'],
  },
  module: {
    rules: [
      {
        test: /\.tsx?$/,
        loader: 'ts-loader',
        options: { configFile: 'tsconfig.browser.json' },
      },
      {
        test: /\.css$/,
        use: [
          'style-loader',
          {
            loader: 'css-loader',
            options: {
              importLoaders: 1,
              modules: true,
            },
          },
          'postcss-loader',
        ],
      },
      {
        test: /\.svg$/,
        loader: 'svg-inline-loader',
      },
      {
        test: /\.(vert|frag)$/,
        loader: 'raw-loader',
      },
    ],
  },
  plugins: standalone
    ? [
        new HtmlWebpackPlugin({
          template: join(__dirname, '..', 'samples/index.ejs'),
          templateParameters: { constants },
        }),
      ]
    : [],
});<|MERGE_RESOLUTION|>--- conflicted
+++ resolved
@@ -23,11 +23,7 @@
 module.exports = (dirname, file = 'client') => ({
   mode: production ? 'production' : 'development',
   devtool: production ? false : 'inline-source-map',
-<<<<<<< HEAD
   entry: `./src/client/client.tsx`,
-=======
-  entry: `./src/${file}.tsx`,
->>>>>>> 15ad07a7
   output: {
     jsonpFunction: path.dirname(dirname).replace(/[^a-z]/gi, ''),
     path: path.join(dirname, 'out'),
